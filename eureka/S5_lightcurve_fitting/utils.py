--- conflicted
+++ resolved
@@ -323,10 +323,7 @@
     # Insert END card to prevent header error
     # hdulist[0].header.tofile(filename, endcard=True, clobber=True)
 
-<<<<<<< HEAD
-=======
-
->>>>>>> ee30ab70
+
 def filter_table(table, **kwargs):
     """Retrieve the filtered rows
 
