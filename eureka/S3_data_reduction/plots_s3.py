--- conflicted
+++ resolved
@@ -50,15 +50,9 @@
 
     Parameters
     ----------
-<<<<<<< HEAD
-    data : DataClass
-        The data object.
-    meta : eureka.lib.readECF.MetaClass
-=======
-    data:   Xarray Dataset
-        Dataset object.
-    meta:   MetaClass
->>>>>>> 6f992b8c
+    data : Xarray Dataset
+        The Dataset object.
+    meta : eureka.lib.readECF.MetaClass
         The metadata object.
     n : int
         The integration number.
@@ -69,14 +63,11 @@
     -------
     None
     '''
-<<<<<<< HEAD
-    intstart, subdata, submask, subbg = (data.intstart, data.subdata,
-                                         data.submask, data.subbg)
-=======
-    intstart, subdata, submask, subbg = data.attrs['intstart'], data.flux.values, data.mask.values, data.bg.values
+    intstart, subdata, submask, subbg = (data.attrs['intstart'],
+                                         data.flux.values, data.mask.values,
+                                         data.bg.values)
     xmin, xmax = data.flux.x.min().values, data.flux.x.max().values
     ymin, ymax = data.flux.y.min().values, data.flux.y.max().values
->>>>>>> 6f992b8c
 
     plt.figure(3301, figsize=(8, 8))
     plt.clf()
@@ -84,24 +75,16 @@
     plt.subplot(211)
     plt.title('Background-Subtracted Flux')
     max = np.max(subdata[n] * submask[n])
-<<<<<<< HEAD
-    plt.imshow(subdata[n] * submask[n], origin='lower', aspect='auto',
-               vmin=0, vmax=max / 10)
-=======
-    plt.imshow(subdata[n] * submask[n], origin='lower', aspect='auto', vmin=0, vmax=max/10, extent=[xmin,xmax,ymin,ymax])
->>>>>>> 6f992b8c
+    plt.imshow(subdata[n]*submask[n], origin='lower', aspect='auto',
+               vmin=0, vmax=max/10, extent=[xmin, xmax, ymin, ymax])
     plt.colorbar()
     plt.ylabel('Detector Pixel Position')
     plt.subplot(212)
     plt.title('Subtracted Background')
     median = np.median(subbg[n])
     std = np.std(subbg[n])
-<<<<<<< HEAD
-    plt.imshow(subbg[n], origin='lower', aspect='auto', vmin=median - 3 * std,
-               vmax=median+3*std)
-=======
-    plt.imshow(subbg[n], origin='lower', aspect='auto', vmin=median-3*std, vmax=median+3*std, extent=[xmin,xmax,ymin,ymax])
->>>>>>> 6f992b8c
+    plt.imshow(subbg[n], origin='lower', aspect='auto', vmin=median-3*std,
+               vmax=median+3*std, extent=[xmin, xmax, ymin, ymax])
     plt.colorbar()
     plt.ylabel('Detector Pixel Position')
     plt.xlabel('Detector Pixel Position')
@@ -120,15 +103,9 @@
 
     Parameters
     ----------
-<<<<<<< HEAD
-    data : DataClass
-        The data object.
-    meta : eureka.lib.readECF.MetaClass
-=======
-    data:   Xarray Dataset
-        Dataset object.
-    meta:   MetaClass
->>>>>>> 6f992b8c
+    data : Xarray Dataset
+        The Dataset object.
+    meta : eureka.lib.readECF.MetaClass
         The metadata object.
     n : int
         The integration number.
@@ -139,26 +116,18 @@
     -------
     None
     '''
-<<<<<<< HEAD
-    intstart, subnx, stdspec, optspec, opterr = (data.intstart, meta.subnx,
-                                                 data.stdspec, data.optspec,
-                                                 data.opterr)
-=======
-    intstart, subnx, stdspec, optspec, opterr = data.attrs['intstart'], meta.subnx, data.stdspec.values, data.optspec.values, data.opterr.values
->>>>>>> 6f992b8c
+    intstart, stdspec, optspec, opterr = (data.attrs['intstart'],
+                                          data.stdspec.values,
+                                          data.optspec.values,
+                                          data.opterr.values)
 
     plt.figure(3302)
     plt.clf()
     plt.suptitle(f'1D Spectrum - Integration {intstart + n}')
-<<<<<<< HEAD
-    plt.semilogy(np.arange(subnx), stdspec[n], '-', color='C1',
+    plt.semilogy(data.stdspec.x.values, stdspec[n], '-', color='C1',
                  label='Standard Spec')
-    plt.errorbar(np.arange(subnx), optspec[n], yerr=opterr[n], fmt='-',
+    plt.errorbar(data.stdspec.x.values, optspec[n], yerr=opterr[n], fmt='-',
                  color='C2', ecolor='C2', label='Optimal Spec')
-=======
-    plt.semilogy(data.stdspec.x.values, stdspec[n], '-', color='C1', label='Standard Spec')
-    plt.errorbar(data.optspec.x.values, optspec[n], yerr=opterr[n], fmt='-', color='C2', ecolor='C2', label='Optimal Spec')
->>>>>>> 6f992b8c
     plt.ylabel('Flux')
     plt.xlabel('Detector Pixel Position')
     plt.legend(loc='best')
@@ -272,16 +241,10 @@
     plt.figure(3304)
     plt.clf()
     plt.suptitle(f"Profile - Integration {n}")
-<<<<<<< HEAD
     plt.imshow(profile*submask, aspect='auto', origin='lower',
                vmax=vmax, vmin=vmin)
-    plt.ylabel('Pixel Postion')
-    plt.xlabel('Pixel Position')
-=======
-    plt.imshow(profile*submask, aspect='auto', origin='lower',vmax=vmax, vmin=vmin)
     plt.ylabel('Relative Pixel Postion')
     plt.xlabel('Relative Pixel Position')
->>>>>>> 6f992b8c
     plt.tight_layout()
     file_number = str(m).zfill(int(np.floor(np.log10(meta.num_data_files))+1))
     int_number = str(n).zfill(int(np.floor(np.log10(meta.n_int))+1))
