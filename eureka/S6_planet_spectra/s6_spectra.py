--- conflicted
+++ resolved
@@ -101,13 +101,8 @@
             # Get the wavelength values
             meta.wave_low = np.array(meta.wave_low)
             meta.wave_hi = np.array(meta.wave_hi)
-<<<<<<< HEAD
-            wavelengths = np.mean(np.append(meta.wave_low.reshape(1,-1), meta.wave_hi.reshape(1,-1), axis=0), axis=0)
-            wave_errs = (meta.wave_hi-meta.wave_low)/2
-=======
             meta.wavelengths = np.mean(np.append(meta.wave_low.reshape(1,-1), meta.wave_hi.reshape(1,-1), axis=0), axis=0)
             meta.wave_errs = (meta.wave_hi-meta.wave_low)/2
->>>>>>> 3ee1172c
 
             # Convert to the user-provided x-axis unit if needed
             if hasattr(meta, 'x_unit'):
@@ -240,11 +235,7 @@
             fname = f'S5_{fitter}_fitparams_{channel_key}.csv'
             fitted_values = pd.read_csv(meta.inputdir+fname, escapechar='#', skipinitialspace=True)
             full_keys = fitted_values.keys()
-<<<<<<< HEAD
-            
-=======
-
->>>>>>> 3ee1172c
+
             fname = f'S5_{fitter}_samples_{channel_key}'
             if os.path.isfile(meta.inputdir+fname+'.h5'):
                 # New code to load HDF5 files
@@ -262,11 +253,7 @@
             if len(keys)==0:
                 raise AssertionError(f'Parameter {y_param} was not in the list of fitted parameters which includes:'
                                     +', '.join(full_keys))
-<<<<<<< HEAD
-    
-=======
-
->>>>>>> 3ee1172c
+
             if os.path.isfile(meta.inputdir+fname+'.h5'):
                 # New code to load HDF5 files
                 spectra_samples = np.array([samples[:,full_keys==key] for key in keys]).reshape((len(keys),-1))
