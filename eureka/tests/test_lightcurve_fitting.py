--- conflicted
+++ resolved
@@ -121,11 +121,7 @@
         params.u4 = 0.1, 'free', 0., 1.
 
         # Make the transit model
-<<<<<<< HEAD
-        self.t_model = models.TransitModel(parameters=params, name='transit',nchan=1)
-=======
-        self.t_model = models.BatmanTransitModel(parameters=params, name='transit')
->>>>>>> 9be709cc
+        self.t_model = models.BatmanTransitModel(parameters=params, name='transit',nchan=1)
 
     def test_exponentialmodel(self):
         """Tests for the ExponentialModel class"""
