--- conflicted
+++ resolved
@@ -296,12 +296,7 @@
 
 def calc_opt_sums_uniform_weight(rn_sect, gain_sect, data_masked, mask_2d,
                                  xvalues, good_pix):
-<<<<<<< HEAD
-    """Adjusted version of the calc_opt_sums() function from stcal ramp 
-    fitting.
-=======
     """Adjusted version of calc_opt_sums() function from stcal ramp fitting.
->>>>>>> 4f785c19
 
     Now weights are all equal to 1, except for those that correspond to NaN or
     inf's in the inverse read noise^2 arrays.
