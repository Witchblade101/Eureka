--- conflicted
+++ resolved
@@ -338,10 +338,6 @@
                                                    upper=param.priorpar2,
                                                    testval=param.value))
                             elif param.prior == 'N':
-<<<<<<< HEAD
-                                BoundedNormal_0_1
-=======
->>>>>>> f0efc768
                                 if parname == 'ecc':
                                     setattr(self.model, parname_temp,
                                             BoundedNormal_0_1(
