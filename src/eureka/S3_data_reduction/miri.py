import numpy as np
from astropy.io import fits
import astraeus.xarrayIO as xrio
from . import background
try:
    from jwst import datamodels
except ImportError:
    print('WARNING: Unable to load the jwst package. As a result, the MIRI '
          'wavelength solution will not be able to be calculated in Stage 3.')
from . import nircam
from ..lib.util import read_time


def read(filename, data, meta, log):
    '''Reads single FITS file from JWST's MIRI instrument.

    Parameters
    ----------
    filename : str
        Single filename to read.
    data : Xarray Dataset
        The Dataset object in which the fits data will stored.
    meta : eureka.lib.readECF.MetaClass
        The metadata object.
    log : logedit.Logedit
        The current log.

    Returns
    -------
    data : Xarray Dataset
        The updated Dataset object with the fits data stored inside.
    meta : eureka.lib.readECF.MetaClass
        The metadata object.
    log : logedit.Logedit
        The current log.

    Notes
    -----
    History:

    - Nov 2012 Kevin Stevenson
        Initial Version
    - May 2021  Kevin Stevenson
        Updated for NIRCam
    - Jun 2021  Taylor Bell
        Updated docs for MIRI
    - Jun 2021  Sebastian Zieba
        Updated for MIRI
    - Apr 2022  Sebastian Zieba
        Updated wavelength array
    - Apr 21, 2022 Kevin Stevenson
        Convert to using Xarray Dataset
    '''
    hdulist = fits.open(filename)

    # Load main and science headers
    data.attrs['filename'] = filename
    data.attrs['mhdr'] = hdulist[0].header
    data.attrs['shdr'] = hdulist['SCI', 1].header
    try:
        data.attrs['intstart'] = data.attrs['mhdr']['INTSTART']-1
    except:
        data.attrs['intstart'] = 0
    try:
        data.attrs['intend'] = data.attrs['mhdr']['INTEND']
    except:
        data.attrs['intend'] = (data.attrs['intstart'] +
                                data.attrs['mhdr']['NINTS'])

    sci = hdulist['SCI', 1].data
    err = hdulist['ERR', 1].data
    dq = hdulist['DQ', 1].data
    v0 = hdulist['VAR_RNOISE', 1].data

    if data.attrs['mhdr']['EXP_TYPE'] == 'MIR_IMAGE':
        # Working on photometry data
        meta.photometry = True
        # The DISPAXIS argument does not exist in the header of the photometry
        # data. Added it here so that code in other sections doesn't have to
        # be changed
        data.attrs['shdr']['DISPAXIS'] = 1

        # FINDME: make this better for all filters
        if hdulist[0].header['FILTER'] == 'F560W':
            meta.phot_wave = 5.60
        elif hdulist[0].header['FILTER'] == 'F770W':
            meta.phot_wave = 7.70
        elif hdulist[0].header['FILTER'] == 'F1000W':
            meta.phot_wave = 10.00
        elif hdulist[0].header['FILTER'] == 'F1130W':
            meta.phot_wave = 11.30
        elif hdulist[0].header['FILTER'] == 'F1280W':
            meta.phot_wave = 12.80
        elif hdulist[0].header['FILTER'] == 'F1500W':
            meta.phot_wave = 15.00
        elif hdulist[0].header['FILTER'] == 'F1800W':
            meta.phot_wave = 18.00
        elif hdulist[0].header['FILTER'] == 'F2100W':
            meta.phot_wave = 21.00
        elif (hdulist[0].header['FILTER'] == 'F2550W' or
              hdulist[0].header['FILTER'] == 'F2550WR'):
            meta.phot_wave = 25.50
        
        wave_1d = np.ones_like(sci[0, 0]) * meta.phot_wave
    else:
        meta.photometry = False

        # If wavelengths are all zero or missing --> use jwst to get
        # wavelengths. Otherwise use the wavelength array from the header
        try:
            hdulist['WAVELENGTH', 1]
            wl_missing = False
        except:
            if meta.firstFile:
                log.writelog('  WAVELENGTH extension not found, using '
                             'miri.wave_MIRI_jwst function instead.')
            wl_missing = True

        if wl_missing or np.all(hdulist['WAVELENGTH', 1].data == 0):
            wave_2d = wave_MIRI_jwst(filename, meta, log)
        else:
            wave_2d = hdulist['WAVELENGTH', 1].data
    
    # Record integration mid-times in BMJD_TDB
    int_times = hdulist['INT_TIMES', 1].data
    if (hasattr(meta, 'time_file') and meta.time_file is not None):
        time = read_time(meta, data, log)
    elif len(int_times['int_mid_BJD_TDB']) == 0:
        if meta.firstFile:
            log.writelog('  WARNING: The timestamps for the simulated MIRI '
                         'data are currently hardcoded because they are not '
                         'in the .fits files themselves')
        if ('WASP_80b' in data.attrs['filename']
                and 'transit' in data.attrs['filename']):
            # Time array for WASP-80b MIRISIM transit observations
            # Assuming transit near August 1, 2022
            phase_i = 0.95434
            phase_f = 1.032726
            t0 = 2456487.425006
            per = 3.06785234
            time_i = phase_i*per+t0
            while np.abs(time_i-2459792.54237) > per:
                time_i += per
            time_f = phase_f*per+t0
            while time_f < time_i:
                time_f += per
            time = np.linspace(time_i, time_f, 4507,
                               endpoint=True)[data.attrs['intstart']:
                                              data.attrs['intend']-1]
        elif ('WASP_80b' in data.attrs['filename']
              and 'eclipse' in data.attrs['filename']):
            # Time array for WASP-80b MIRISIM eclipse observations
            # Assuming eclipse near August 1, 2022
            phase_i = 0.45434
            phase_f = 0.532725929856498
            t0 = 2456487.425006
            per = 3.06785234
            time_i = phase_i*per+t0
            while np.abs(time_i-2459792.54237) > per:
                time_i += per
            time_f = phase_f*per+t0
            while time_f < time_i:
                time_f += per
            time = np.linspace(time_i, time_f, 4506,
                               endpoint=True)[data.attrs['intstart']:
                                              data.attrs['intend']-1]
        elif 'new_drift' in data.attrs['filename']:
            # Time array for the newest MIRISIM observations
            time = np.linspace(0, 47.712*(1849)/3600/24, 1849,
                               endpoint=True)[data.attrs['intstart']:
                                              data.attrs['intend']-1]
        elif data.attrs['mhdr']['EFFINTTM'] == 10.3376:
            # There is no time information in the old simulated MIRI data
            # As a placeholder, I am creating timestamps indentical to the
            # ones in STSci-SimDataJWST/MIRI/Ancillary_files/times.dat.txt
            # converted to days
            time = np.linspace(0, 17356.28742796742/3600/24, 1680,
                               endpoint=True)[data.attrs['intstart']:
                                              data.attrs['intend']]
        elif data.attrs['mhdr']['EFFINTTM'] == 47.712:
            # A new manually created time array for the new MIRI simulations
            # Need to subtract an extra 1 from intend for these data
            time = np.linspace(0, 47.712*(42*44-1)/3600/24, 42*44,
                               endpoint=True)[data.attrs['intstart']:
                                              data.attrs['intend']-1]
        else:
            if meta.firstFile:
                log.writelog('  Eureka does not currently know how to '
                             'generate the time array for these '
                             'simulations. Using integer number instead.')
            time = np.arange(data.attrs['intstart'], data.attrs['intend'])
    else:
        time = int_times['int_mid_BJD_TDB']

    # Record units
    flux_units = data.attrs['shdr']['BUNIT']
    time_units = 'BMJD_TDB'
    wave_units = 'microns'

    # MIRI appears to be rotated by 90° compared to NIRCam, so rotating arrays
    # to allow the re-use of NIRCam code. Having wavelengths increase from
    # left to right on the rotated frame makes life easier
    if data.attrs['shdr']['DISPAXIS'] == 2:
        sci = np.swapaxes(sci, 1, 2)[:, :, ::-1]
        err = np.swapaxes(err, 1, 2)[:, :, ::-1]
        dq = np.swapaxes(dq, 1, 2)[:, :, ::-1]
        v0 = np.swapaxes(v0, 1, 2)[:, :, ::-1]
        wave_2d = np.swapaxes(wave_2d, 0, 1)[:, ::-1]
        if (meta.firstFile and meta.spec_hw == meta.spec_hw_range[0] and
                meta.bg_hw == meta.bg_hw_range[0]):
            # If not, we've already done this and don't want to switch it back
            temp = np.copy(meta.ywindow)
            meta.ywindow = meta.xwindow
            meta.xwindow = sci.shape[2] - temp[::-1]
<<<<<<< HEAD
    
    if meta.photometry:
        x = None
    else:
        # Figure out the x-axis (aka the original y-axis) pixel numbers since
        # we've reversed the order of the x-axis
        x = np.arange(sci.shape[2])[::-1]
=======

    # Figure out the x-axis (aka the original y-axis) pixel numbers since we've
    # reversed the order of the x-axis
    x = np.arange(sci.shape[2])[::-1]
>>>>>>> fc19ced6

    data['flux'] = xrio.makeFluxLikeDA(sci, time, flux_units, time_units,
                                       name='flux', x=x)
    data['err'] = xrio.makeFluxLikeDA(err, time, flux_units, time_units,
                                      name='err', x=x)
    data['dq'] = xrio.makeFluxLikeDA(dq, time, "None", time_units,
                                     name='dq', x=x)
    data['v0'] = xrio.makeFluxLikeDA(v0, time, flux_units, time_units,
                                     name='v0', x=x)
    if not meta.photometry:
        data['wave_2d'] = (['y', 'x'], wave_2d)
        data['wave_2d'].attrs['wave_units'] = wave_units
    else:
        data['wave_1d'] = (['x'], wave_1d)
        data['wave_1d'].attrs['wave_units'] = wave_units

    return data, meta, log


def wave_MIRI_jwst(filename, meta, log):
    '''Compute wavelengths for simulated MIRI observations.

    This code uses the jwst package to get the wavelength information out
    of the WCS.

    Parameters
    ----------
    filename : str
        The filename of the file being read in.
    meta : eureka.lib.readECF.MetaClass
        The metadata object.
    log : logedit.Logedit
        The current log.

    Returns
    -------
    lam_x_full : list
        A list of the wavelengths

    Notes
    -----
    History:

    - August 2022  Taylor J Bell
        Initial Version
    '''
    if meta.firstFile:
        log.writelog('  WARNING: Using the jwst package because the '
                     'wavelengths are not currently in the .fits files '
                     'themselves')

    # Using the code from https://github.com/spacetelescope/jwst/pull/6964
    # as of August 8th, 2022
    with datamodels.open(filename) as model:
        data_shape = model.data.shape
        if len(data_shape) > 2:
            data_shape = data_shape[-2:]
        index_array = np.indices(data_shape[::-1])
        wcs_array = model.meta.wcs(*index_array)
        return wcs_array[2].T


def flag_bg(data, meta, log):
    '''Outlier rejection of sky background along time axis.

    Uses the code written for NIRCam which works for MIRI as long
    as the MIRI data gets rotated.

    Parameters
    ----------
    data : Xarray Dataset
        The Dataset object.
    meta : eureka.lib.readECF.MetaClass
        The metadata object.
    log : logedit.Logedit
        The current log.

    Returns
    -------
    data : Xarray Dataset
        The updated Dataset object with outlier background pixels flagged.
    '''
    return nircam.flag_bg(data, meta, log)


def fit_bg(dataim, datamask, n, meta, isplots=0):
    """Fit for a non-uniform background.

    Uses the code written for NIRCam which works for MIRI as long
    as the MIRI data gets rotated.

    Parameters
    ----------
    dataim : ndarray (2D)
        The 2D image array.
    datamask : ndarray (2D)
        An array of which data should be masked.
    n : int
        The current integration.
    meta : eureka.lib.readECF.MetaClass
        The metadata object.
    isplots : int; optional
        The plotting verbosity, by default 0.

    Returns
    -------
    bg : ndarray (2D)
        The fitted background level.
    mask : ndarray (2D)
        The updated mask after background subtraction.
    n : int
        The current integration number.
    """
    if hasattr(meta, 'isrotate'):
        isrotate = meta.isrotate
    else:
        isrotate = 2
    bg, mask = background.fitbg(dataim, meta, datamask, meta.bg_y1,
                                meta.bg_y2, deg=meta.bg_deg,
                                threshold=meta.p3thresh, isrotate=isrotate,
                                isplots=isplots)
    return bg, mask, n


def cut_aperture(data, meta, log):
    """Select the aperture region out of each trimmed image.

    Uses the code written for NIRCam which works for MIRI as long
    as the MIRI data gets rotated.

    Parameters
    ----------
    data : Xarray Dataset
        The Dataset object.
    meta : eureka.lib.readECF.MetaClass
        The metadata object.
    log : logedit.Logedit
        The current log.

    Returns
    -------
    apdata : ndarray
        The flux values over the aperture region.
    aperr : ndarray
        The noise values over the aperture region.
    apmask : ndarray
        The mask values over the aperture region.
    apbg : ndarray
        The background flux values over the aperture region.
    apv0 : ndarray
        The v0 values over the aperture region.

    Notes
    -----
    History:

    - 2022-06-17, Taylor J Bell
        Initial version based on the code in s3_reduce.py
    """
    return nircam.cut_aperture(data, meta, log)


def flag_bg_phot(data, meta, log):
    '''Outlier rejection of segment along time axis adjusted for the
    photometry reduction routine.

    Uses the code written for NIRCam which works for MIRI as long
    as the MIRI data gets rotated.

    Parameters
    ----------
    data : Xarray Dataset
        The Dataset object.
    meta : eureka.lib.readECF.MetaClass
        The metadata object.
    log : logedit.Logedit
        The current log.

    Returns
    -------
    data : Xarray Dataset
        The updated Dataset object with outlier background pixels flagged.
    '''
    return nircam.flag_bg_phot(data, meta, log)<|MERGE_RESOLUTION|>--- conflicted
+++ resolved
@@ -212,7 +212,6 @@
             temp = np.copy(meta.ywindow)
             meta.ywindow = meta.xwindow
             meta.xwindow = sci.shape[2] - temp[::-1]
-<<<<<<< HEAD
     
     if meta.photometry:
         x = None
@@ -220,12 +219,6 @@
         # Figure out the x-axis (aka the original y-axis) pixel numbers since
         # we've reversed the order of the x-axis
         x = np.arange(sci.shape[2])[::-1]
-=======
-
-    # Figure out the x-axis (aka the original y-axis) pixel numbers since we've
-    # reversed the order of the x-axis
-    x = np.arange(sci.shape[2])[::-1]
->>>>>>> fc19ced6
 
     data['flux'] = xrio.makeFluxLikeDA(sci, time, flux_units, time_units,
                                        name='flux', x=x)
