--- conflicted
+++ resolved
@@ -376,14 +376,9 @@
                                    mask=mask_all[k][j], err=False)
     elif meta.oneoverf_corr == 'median':
         for k in range(4):
-<<<<<<< HEAD
             if ampl_used_bool[k]:
-                data.flux.values[i][:, edges_all[k][0]:edges_all[k][1]] -= \
-=======
-            if ampl_used_bool[0]:
                 edges_temp = edges_all[k]
                 data.flux.values[i][:, edges_temp[0]:edges_temp[1]] -= \
->>>>>>> b6f83da6
                     np.median(flux_all[k], axis=1)[:, None]
     else:
         log.writelog('This 1/f correction method is not supported.'
